--- conflicted
+++ resolved
@@ -818,7 +818,6 @@
         )
 
 
-<<<<<<< HEAD
 class NepsIFBO(NepsOptimizer):
     """In-context Freeze Thaw Bayesian Optimization in Neps."""
     name = "NepsIFBO"
@@ -890,7 +889,8 @@
             surrogate_path=surrogate_path,
             surrogate_version=surrogate_version,
         )
-=======
+
+
 def configspace_to_pipeline_space(  # noqa: C901
     config_space: ConfigurationSpace,
     *,
@@ -1001,5 +1001,4 @@
                 space[hp.name] = neps.Constant(
                     value=hp.value,
                 )
-    return neps.SearchSpace(space)
->>>>>>> 013c1d09
+    return neps.SearchSpace(space)