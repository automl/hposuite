"""Script to interface with the MF Prior Bench library."""
# TODO(eddiebergman): Right now it's not clear how to set defaults for multi-objective.
# Do we want to prioritize obj and cost (i.e. accuracy and time) or would we rather two
# objectives (i.e. accuracy and cross entropy)?
# Second, for a benchmark to be useful, it should provide a reference point from which to compute
# hypervolume. For bounded costs this is fine but we can't do so for something like time.
# For tabular datasets, we could manually look for the worst time value
# TODO(eddiebergman): Have not included any of the conditional benchmarks for the moment
# as it seems to crash
# > "nb301": NB301Benchmark,
# > "rbv2_super": RBV2SuperBenchmark,
# > "rbv2_aknn": RBV2aknnBenchmark,
# > "rbv2_glmnet": RBV2glmnetBenchmark,
# > "rbv2_ranger": RBV2rangerBenchmark,
# > "rbv2_rpart": RBV2rpartBenchmark,
# > "rbv2_svm": RBV2svmBenchmark,
# > "rbv2_xgboost": RBV2xgboostBenchmark,
# > "iaml_glmnet": IAMLglmnetBenchmark,
# > "iaml_ranger": IAMLrangerBenchmark,
# > "iaml_rpart": IAMLrpartBenchmark,
# > "iaml_super": IAMLSuperBenchmark,
# > "iaml_xgboost": IAMLxgboostBenchmark,

from __future__ import annotations

import logging
import os
import warnings
from collections.abc import Iterator
from functools import partial
from pathlib import Path
from typing import TYPE_CHECKING, Any

import numpy as np
from hpoglue import BenchmarkDescription, Measure, Result, SurrogateBenchmark, TabularBenchmark
from hpoglue.env import Env
from hpoglue.fidelity import RangeFidelity

from hposuite.utils import is_package_installed

mfp_logger = logging.getLogger(__name__)

if TYPE_CHECKING:
    import mfpbench
    from hpoglue import Query


warnings.filterwarnings("ignore", category=DeprecationWarning)
warnings.filterwarnings("ignore", category=UserWarning)


def _get_surrogate_benchmark(
    description: BenchmarkDescription,
    *,
    benchmark_name: str,
    datadir: Path | str | None = None,
    **kwargs: Any,
) -> SurrogateBenchmark:
    import mfpbench

    from hposuite.utils import HiddenPrints

    with HiddenPrints():        # NOTE: To stop yahpo-lcbench from printing garbage
        if datadir is not None:
            datadir = Path(datadir).absolute().resolve()
            kwargs["datadir"] = datadir
        bench = mfpbench.get(benchmark_name, **kwargs)
    query_function = partial(_mfpbench_surrogate_query_function, benchmark=bench)
    return SurrogateBenchmark(
        desc=description,
        benchmark=bench,
        config_space=bench.space,
        query=query_function,
    )


def _mfpbench_surrogate_query_function(query: Query, benchmark: mfpbench.Benchmark) -> Result:
    if query.fidelity is not None:
        assert isinstance(query.fidelity, tuple)
        _, fid_value = query.fidelity
    else:
        fid_value = None
    return Result(
        query=query,
        values=benchmark.query(
            query.config.values,
            at=fid_value,
        ).as_dict(),
        fidelity=query.fidelity,
    )


def _lcbench_tabular(
    description: BenchmarkDescription,
    *,
    task_id: str,
    datadir: Path | str | None = None,
    remove_constants: bool = True,
) -> TabularBenchmark:
    import mfpbench

    if isinstance(datadir, str):
        datadir = Path(datadir).absolute().resolve()

    if datadir is None:
        datadir = Path("data", "lcbench-tabular").absolute().resolve()

    bench = mfpbench.LCBenchTabularBenchmark(
        task_id=task_id,
        datadir=datadir,
        remove_constants=remove_constants,
    )
    return TabularBenchmark(
        desc=description,
        table=bench.table,
        id_key="id",  # Key in the table to uniquely identify configs
        config_keys=bench.config_keys,  # Keys in the table that correspond to configs
    )


_lcbench_task_ids = (
    "3945",
    "7593",
    "34539",
    "126025",
    "126026",
    "126029",
    "146212",
    "167104",
    "167149",
    "167152",
    "167161",
    "167168",
    "167181",
    "167184",
    "167185",
    "167190",
    "167200",
    "167201",
    "168329",
    "168330",
    "168331",
    "168335",
    "168868",
    "168908",
    "168910",
    "189354",
    "189862",
    "189865",
    "189866",
    "189873",
    "189905",
    "189906",
    "189908",
    "189909",
)


def _download_data_cmd(key: str, datadir: Path | None = None) -> tuple[str, ...]:
    install_cmd = f"python -m mfpbench download --benchmark {key}"
    if datadir is not None:
        install_cmd += f" --data-dir {datadir.resolve()}"
    return tuple(install_cmd.split(" "))


def lcbench_surrogate(datadir: Path | None = None) -> Iterator[BenchmarkDescription]:
    """Generates benchmark descriptions for the LCBench surrogate Benchmark.

    Args:
        datadir (Path | None): The directory where the data is stored.
        If None, the default directory is used.

    Yields:
        Iterator[BenchmarkDescription]: An iterator over BenchmarkDescription objects
        for each task in the LCBench surrogate Benchmark.
    """
    import mfpbench

    from hposuite.utils import HiddenPrints

    env = Env(
        name="py310-mfpbench-1.9-yahpo",
        requirements=(
            "mf-prior-bench>=1.9.0",
            "yahpo-gym==1.0.1",
            "ConfigSpace==0.6.1",
            "xgboost>=1.7"
        ),
        post_install=_download_data_cmd("yahpo", datadir=datadir),
    )
    if datadir is not None and "yahpo" in os.listdir(datadir):
        datadir = datadir / "yahpo"
    for req in env.requirements:
        if not is_package_installed(req):
            mfp_logger.warning(
                f"Please install the required package for yahpo-lcbench: {req}",
                stacklevel=2
            )
            return
    with HiddenPrints():        # NOTE: To stop yahpo-lcbench from printing garbage
        for task_id in _lcbench_task_ids:
            yield BenchmarkDescription(
                name=f"yahpo-lcbench-{task_id}",
                config_space=mfpbench.get(
                    "lcbench",
                    task_id=task_id,
                    datadir=datadir,
                ).space,
                load=partial(
                    _get_surrogate_benchmark,
                    benchmark_name="lcbench",
                    datadir=datadir,
                    task_id=task_id
                ),
                metrics={
                    "val_accuracy": Measure.metric((0.0, 100.0), minimize=False),
                    "val_cross_entropy": Measure.metric((0, np.inf), minimize=True),
                    "val_balanced_accuracy": Measure.metric((0, 100), minimize=False),
                },
                test_metrics={
                    "test_balanced_accuracy": Measure.test_metric((0, 100), minimize=False),
                    "test_cross_entropy": Measure.test_metric(bounds=(0, np.inf), minimize=True),
                },
                costs={
                    "time": Measure.cost((0, np.inf), minimize=True),
                },
                fidelities={
                    "epoch": RangeFidelity.from_tuple((1, 52, 1), supports_continuation=True),
                },
                env=env,
                mem_req_mb=4096,
            )


def lcbench_tabular(datadir: Path | None = None) -> Iterator[BenchmarkDescription]:
    """Generates benchmark descriptions for the LCBench tabular Benchmark.

    Args:
        datadir (Path | None): The directory where the data is stored.
        If None, the default directory is used.

    Yields:
        Iterator[BenchmarkDescription]: An iterator over BenchmarkDescription objects
        for each task in the LCBench tabular Benchmark.
    """
    task_ids = (
        "adult",
        "airlines",
        "albert",
        "Amazon_employee_access",
        "APSFailure",
        "Australian",
        "bank-marketing",
        "blood-transfusion-service-center",
        "car",
        "christine",
        "cnae-9",
        "connect-4",
        "covertype",
        "credit-g",
        "dionis",
        "fabert",
        "Fashion-MNIST",
        "helena",
        "higgs",
        "jannis",
        "jasmine",
        "jungle_chess_2pcs_raw_endgame_complete",
        "kc1",
        "KDDCup09_appetency",
        "kr-vs-kp",
        "mfeat-factors",
        "MiniBooNE",
        "nomao",
        "numerai28.6",
        "phoneme",
        "segment",
        "shuttle",
        "sylvine",
        "vehicle",
        "volkert",
    )
    if datadir is not None and "lcbench-tabular" in os.listdir(datadir):
        datadir = datadir / "lcbench-tabular"
    import mfpbench
    env = Env(
        name="py310-mfpbench-1.9-lcbench-tabular",
        python_version="3.10",
        requirements=(
            "mf-prior-bench>=1.9.0",
            "pandas>2",
            "pyarrow"
        ),
        post_install=_download_data_cmd("lcbench-tabular", datadir=datadir),
    )
    for req in env.requirements:
        if not is_package_installed(req):
            mfp_logger.warning(
                f"Please install the required package for lcbench_tabular: {req}",
                stacklevel=2
            )
            return
    for task_id in task_ids:
        yield BenchmarkDescription(
            name=f"lcbench_tabular-{task_id}",
            config_space=mfpbench.get(
                "lcbench_tabular",
                task_id=task_id,
                datadir=datadir,
            ).space,
            load=partial(_lcbench_tabular, task_id=task_id, datadir=datadir),
            is_tabular=True,
            fidelities={
                "epoch": RangeFidelity.from_tuple((1, 51, 1), supports_continuation=True),
            },
            costs={
                "time": Measure.cost((0, np.inf), minimize=True),
            },
            metrics={
                "val_accuracy": Measure.metric((0.0, 100.0), minimize=False),
                "val_cross_entropy": Measure.metric((0, np.inf), minimize=True),
                "val_balanced_accuracy": Measure.metric((0, 100), minimize=False),
            },
            test_metrics={
                "test_accuracy": Measure.metric((0.0, 100.0), minimize=False),
                "test_balanced_accuracy": Measure.test_metric((0, 100), minimize=False),
                "test_cross_entropy": Measure.test_metric(bounds=(0, np.inf), minimize=True),
            },
            env=env,
            mem_req_mb=4096,
        )


def mfh() -> Iterator[BenchmarkDescription]:
    """Generates benchmark descriptions for the MF-Hartmann Benchmarks.

    Args:
        datadir (Path | None): The directory where the data is stored.
        If None, the default directory is used.

    Yields:
        Iterator[BenchmarkDescription]: An iterator over BenchmarkDescription objects
        for each combination of correlation and dimensions in the MFH Benchmarks.
    """
    import mfpbench
    env = Env(
        name="py310-mfpbench-1.9-mfh",
        python_version="3.10",
        requirements=("/home/soham/repos/personal/mf-prior-bench",),
        post_install=(),
    )
<<<<<<< HEAD
    # for req in env.requirements:
    #     if not is_package_installed(req):
    #         mfp_logger.error(f"Please install the required package for mfh: {req}", stacklevel=2)
    #         return
=======
    for req in env.requirements:
        if not is_package_installed(req):
            mfp_logger.warning(f"Please install the required package for mfh: {req}", stacklevel=2)
            return
>>>>>>> 56b2598e
    for correlation in ("bad", "good", "moderate", "terrible"):
        for dims in (3, 6):
            name = f"mfh{dims}_{correlation}"
            _min = -3.32237 if dims == 3 else -3.86278  # noqa: PLR2004
            yield BenchmarkDescription(
                name=name,
                config_space=mfpbench.get(name).space,
                load=partial(_get_surrogate_benchmark, benchmark_name=name),
                costs={
                    "fid_cost": Measure.cost((0.05, 1), minimize=True),
                },
                fidelities={
                    "z": RangeFidelity.from_tuple((1, 100, 1), supports_continuation=True),
                },
                metrics={
                    "value": Measure.metric((_min, np.inf), minimize=True),
                },
                has_conditionals=False,
                is_tabular=False,
                env=env,
                mem_req_mb = 1024,
            )


def jahs(datadir: Path | None = None) -> Iterator[BenchmarkDescription]:
    """Generates benchmark descriptions for the JAHSBench Benchmark.

    Args:
        datadir (Path | None): The directory where the data is stored.
        If None, the default directory is used.

    Yields:
        Iterator[BenchmarkDescription]: An iterator over BenchmarkDescription objects
        for each task in JAHSBench.
    """
    import mfpbench
    task_ids = ("CIFAR10", "ColorectalHistology", "FashionMNIST")
    env = Env(
        name="py310-mfpbench-1.9-jahs",
        python_version="3.10",
        requirements=(
            "mf-prior-bench>=1.9.0",
            "jahs-bench>=1.1.0",
            "pandas<1.4",
            "ConfigSpace==0.4.21",
        ),
        post_install=_download_data_cmd("jahs", datadir=datadir),
    )
    if datadir is not None and "jahs" in os.listdir(datadir):
        datadir = datadir / "jahs"
    for req in env.requirements:
        if not is_package_installed(req):
            mfp_logger.warning(
                f"Please install the required package for jahs_bench: {req}",
                stacklevel=2
            )
            return
    for task_id in task_ids:
        name = f"jahs-{task_id}"
        yield BenchmarkDescription(
            name=name,
            config_space=mfpbench.get(
                "jahs",
                task_id=task_id,
                datadir=datadir,
            ).space,
            load=partial(
                _get_surrogate_benchmark,
                benchmark_name="jahs",
                task_id=task_id,
                datadir=datadir,
            ),
            metrics={
                "valid_acc": Measure.metric((0.0, 100.0), minimize=False),
            },
            test_metrics={
                "test_acc": Measure.test_metric((0.0, 100.0), minimize=False),
            },
            fidelities={
                "epoch": RangeFidelity.from_tuple((1, 200, 1), supports_continuation=True),
            },
            costs={
                "runtime": Measure.cost((0, np.inf), minimize=True),
            },
            has_conditionals=False,
            is_tabular=False,
            env=env,
            mem_req_mb=12288,
        )


def pd1(datadir: Path | None = None) -> Iterator[BenchmarkDescription]:
    """Generates benchmark descriptions for the PD1 Benchmarks.

    Args:
        datadir (Path | None): The directory where the data is stored.
        If None, the default directory is used.

    Yields:
        Iterator[BenchmarkDescription]: An iterator over BenchmarkDescription objects
        for each PD1 benchmark.
    """
    import mfpbench
    env = Env(
        name="py310-mfpbench-1.9-pd1",
        python_version="3.10",
        requirements=("mf-prior-bench>=1.9.0","xgboost[scikit-learn]>=1.7"),
        post_install=_download_data_cmd("pd1", datadir=datadir),
    )
    if datadir is not None and "pd1" in os.listdir(datadir):
        datadir = datadir / "pd1"
    for req in env.requirements:
        if not is_package_installed(req):
            mfp_logger.warning(f"Please install the required package for pd1: {req}", stacklevel=2)
            return
    yield BenchmarkDescription(
        name="pd1-cifar100-wide_resnet-2048",
        config_space=mfpbench.get("cifar100_wideresnet_2048", datadir=datadir).space,
        load=partial(
            _get_surrogate_benchmark, benchmark_name="cifar100_wideresnet_2048", datadir=datadir
        ),
        metrics={"valid_error_rate": Measure.metric(bounds=(0, 1), minimize=True)},
        test_metrics={"test_error_rate": Measure.metric(bounds=(0, 1), minimize=True)},
        costs={"train_cost": Measure.cost(bounds=(0, np.inf), minimize=True)},
        fidelities={"epoch": RangeFidelity.from_tuple((1, 199, 1), supports_continuation=True)},
        is_tabular=False,
        has_conditionals=False,
        env=env,
        mem_req_mb=12288,
    )
    yield BenchmarkDescription(
        name="pd1-imagenet-resnet-512",
        config_space=mfpbench.get("imagenet_resnet_512", datadir=datadir).space,
        load=partial(
            _get_surrogate_benchmark, benchmark_name="imagenet_resnet_512", datadir=datadir
        ),
        metrics={"valid_error_rate": Measure.metric(bounds=(0, 1), minimize=True)},
        test_metrics={"test_error_rate": Measure.metric(bounds=(0, 1), minimize=True)},
        costs={"train_cost": Measure.cost(bounds=(0, np.inf), minimize=True)},
        fidelities={"epoch": RangeFidelity.from_tuple((1, 99, 1), supports_continuation=True)},
        is_tabular=False,
        has_conditionals=False,
        env=env,
        mem_req_mb=12288,
    )
    yield BenchmarkDescription(
        name="pd1-lm1b-transformer-2048",
        config_space=mfpbench.get("lm1b_transformer_2048", datadir=datadir).space,
        load=partial(
            _get_surrogate_benchmark, benchmark_name="lm1b_transformer_2048", datadir=datadir
        ),
        metrics={"valid_error_rate": Measure.metric(bounds=(0, 1), minimize=True)},
        test_metrics={"test_error_rate": Measure.metric(bounds=(0, 1), minimize=True)},
        costs={"train_cost": Measure.cost(bounds=(0, np.inf), minimize=True)},
        fidelities={"epoch": RangeFidelity.from_tuple((1, 74, 1), supports_continuation=True)},
        is_tabular=False,
        has_conditionals=False,
        env=env,
        mem_req_mb=24576,
    )
    yield BenchmarkDescription(
        name="pd1-translate_wmt-xformer_translate-64",
        config_space=mfpbench.get("translatewmt_xformer_64", datadir=datadir).space,
        load=partial(
            _get_surrogate_benchmark, benchmark_name="translatewmt_xformer_64", datadir=datadir
        ),
        metrics={"valid_error_rate": Measure.metric(bounds=(0, 1), minimize=True)},
        test_metrics={"test_error_rate": Measure.metric(bounds=(0, 1), minimize=True)},
        costs={"train_cost": Measure.cost(bounds=(0, np.inf), minimize=True)},
        fidelities={"epoch": RangeFidelity.from_tuple((1, 19, 1), supports_continuation=True)},
        is_tabular=False,
        has_conditionals=False,
        env=env,
        mem_req_mb=24576,
    )


def mfpbench_benchmarks(datadir: Path | None = None) -> Iterator[BenchmarkDescription]:
    """Generates benchmark descriptions for various MF-Prior-Bench.

    Args:
        datadir (Path | None): The directory where the data is stored.
        If None, the default directory is used.

    Yields:
        Iterator[BenchmarkDescription]: An iterator over BenchmarkDescription objects
        for each benchmark.
    """
    if datadir is None:
        datadir=Path(__file__).parent.parent.parent.absolute() / "data"
    yield from lcbench_surrogate(datadir)
    # yield from lcbench_tabular(datadir)
    yield from mfh()
    yield from jahs(datadir)
    yield from pd1(datadir)<|MERGE_RESOLUTION|>--- conflicted
+++ resolved
@@ -349,17 +349,10 @@
         requirements=("/home/soham/repos/personal/mf-prior-bench",),
         post_install=(),
     )
-<<<<<<< HEAD
     # for req in env.requirements:
     #     if not is_package_installed(req):
     #         mfp_logger.error(f"Please install the required package for mfh: {req}", stacklevel=2)
     #         return
-=======
-    for req in env.requirements:
-        if not is_package_installed(req):
-            mfp_logger.warning(f"Please install the required package for mfh: {req}", stacklevel=2)
-            return
->>>>>>> 56b2598e
     for correlation in ("bad", "good", "moderate", "terrible"):
         for dims in (3, 6):
             name = f"mfh{dims}_{correlation}"
