from __future__ import annotations

import importlib
import logging
from typing import TYPE_CHECKING

from hposuite.exceptions import OptBenchNotInstalledError

if TYPE_CHECKING:
    from hpoglue import Optimizer

logger = logging.getLogger(__name__)
logging.basicConfig(level=logging.INFO)

modules = [
    ("hposuite.optimizers.dehb", "DEHB_Optimizer"),
    ("hposuite.optimizers.hebo", "HEBOOptimizer"),
    ("hposuite.optimizers.nevergrad", "NevergradOptimizer"),
    ("hposuite.optimizers.optuna", "OptunaOptimizer"),
    ("hposuite.optimizers.random_search", "RandomSearch", "RandomSearchWithPriors"),
    ("hposuite.optimizers.scikit_optimize", "SkoptOptimizer"),
    ("hposuite.optimizers.smac", "SMAC_BO", "SMAC_Hyperband", "SMAC_BOHB", "SMAC_PiBO"),
    (
        "hposuite.optimizers.neps_optimizers",
        "NepsBO",
        "NepsRW",
        "NepsSuccessiveHalving",
        "NepsHyperband",
        "NepsHyperbandRW",
        "NepsASHA",
        "NepsAsyncHB",
        "NepsPriorband",
        "NepsPiBO",
<<<<<<< HEAD
        "NepsMFBO",
=======
        "NepsIFBO",
        "NepsMOASHA",
        "NepsMOHyperband",
>>>>>>> 449d72ab
    ),
]

imported_opt_cls = []

for module_name, *attrs in modules:
    try:
        module = importlib.import_module(module_name)
        for attr in attrs:
            opt = getattr(module, attr)
            imported_opt_cls.append(opt)
    except ImportError as e:
        logger.warning(OptBenchNotInstalledError(module_name, e.msg))



OPTIMIZERS: dict[str, type[Optimizer]] = {opt.name: opt for opt in imported_opt_cls}

MF_OPTIMIZERS: dict[str, type[Optimizer]] = {}
BB_OPTIMIZERS: dict[str, type[Optimizer]] = {}
MO_OPTIMIZERS: dict[str, type[Optimizer]] = {}
SO_OPTIMIZERS: dict[str, type[Optimizer]] = {}

for name, opt in OPTIMIZERS.items():
    if "single" in opt.support.fidelities:
        MF_OPTIMIZERS[name] = opt
    else:
        BB_OPTIMIZERS[name] = opt
    if "many" in opt.support.objectives:
        MO_OPTIMIZERS[name] = opt
    if "single" in opt.support.objectives:
        SO_OPTIMIZERS[name] = opt
__all__ = [
    "OPTIMIZERS",
    "MF_OPTIMIZERS",
    "BB_OPTIMIZERS",
    "MO_OPTIMIZERS",
    "SO_OPTIMIZERS",
]<|MERGE_RESOLUTION|>--- conflicted
+++ resolved
@@ -31,13 +31,10 @@
         "NepsAsyncHB",
         "NepsPriorband",
         "NepsPiBO",
-<<<<<<< HEAD
-        "NepsMFBO",
-=======
         "NepsIFBO",
         "NepsMOASHA",
         "NepsMOHyperband",
->>>>>>> 449d72ab
+        "NepsMFBO",
     ),
 ]
 
